/************************************************************************************************************
 * registry.js - contains a wrapper for the REG command under Windows, which provides access to the registry
 *
 *  author:   Paul Bottin a/k/a FrEsC
 *
 */

/* imports */
var util          = require('util')
,   spawn         = require('child_process').spawn

/* set to console.log for debugging */
,   log           = function () {}

/* registry hive ids */
,   HKLM          = 'HKLM'
,   HKCU          = 'HKCU'
,   HKCR          = 'HKCR'
,   HKU           = 'HKU'
,   HKCC          = 'HKCC'
,   HIVES         = [ HKLM, HKCU, HKCR, HKU, HKCC ]

/* registry value type ids */
,   REG_SZ        = 'REG_SZ'
,   REG_MULTI_SZ  = 'REG_MULTI_SZ'
,   REG_EXPAND_SZ = 'REG_EXPAND_SZ'
,   REG_DWORD     = 'REG_DWORD'
,   REG_QWORD     = 'REG_QWORD'
,   REG_BINARY    = 'REG_BINARY'
,   REG_NONE      = 'REG_NONE'
,   REG_TYPES     = [ REG_SZ, REG_MULTI_SZ, REG_EXPAND_SZ, REG_DWORD, REG_QWORD, REG_BINARY, REG_NONE ]

/* general key pattern */
,   KEY_PATTERN   = /(\\[a-zA-Z0-9_\s]+)*/

/* key path pattern (as returned by REG-cli) */
,   PATH_PATTERN  = /^(HKEY_LOCAL_MACHINE|HKEY_CURRENT_USER|HKEY_CLASSES_ROOT|HKEY_USERS|HKEY_CURRENT_CONFIG)(.*)$/

/* registry item pattern */
,   ITEM_PATTERN  = /^([a-zA-Z0-9_\s\\-]+)\s(REG_SZ|REG_MULTI_SZ|REG_EXPAND_SZ|REG_DWORD|REG_QWORD|REG_BINARY|REG_NONE)\s+([^\s].*)$/



/**
 * a single registry value record
 */
function RegistryItem (host, hive, key, name, type, value) {

  if (!(this instanceof RegistryItem))
    return new RegistryItem(host, hive, key, name, type, value);

  /* private members */
  var _host = host    // hostname
  ,   _hive = hive    // registry hive
  ,   _key = key      // registry key
  ,   _name = name    // property name
  ,   _type = type    // property type
  ,   _value = value  // property value

  /* getters/setters */
  this.__defineGetter__('host', function () { return _host; });
  this.__defineGetter__('hive', function () { return _hive; });
  this.__defineGetter__('key', function () { return _key; });
  this.__defineGetter__('name', function () { return _name; });
  this.__defineGetter__('type', function () { return _type; });
  this.__defineGetter__('value', function () { return _value; });

  Object.freeze(this);
}

util.inherits(RegistryItem, Object);

/* lock RegistryItem class */
Object.freeze(RegistryItem);
Object.freeze(RegistryItem.prototype);



/**
 * a registry object, which provides access to a single Registry key
 */
function Registry (options) {

  if (!(this instanceof Registry))
    return new Registry(options);

  /* private members */
  var _options = options || {}
  ,   _host = '' + (_options.host || '')    // hostname
  ,   _hive = '' + (_options.hive || HKLM)  // registry hive
  ,   _key  = '' + (_options.key  || '')    // registry key

  /* getters/setters */
  this.__defineGetter__('host', function () { return _host; });
  this.__defineGetter__('hive', function () { return _hive; });
  this.__defineGetter__('key', function () { return _key; });
  this.__defineGetter__('path', function () { return (_host.length == 0 ? '' : '\\\\' + host + '\\') + _hive + _key; });
  this.__defineGetter__('parent', function () {
    var i = _key.lastIndexOf('\\')
    return new Registry({
      host: this.host,
      hive: this.hive,
      key:  (i == -1)?'':_key.substring(0, i)
    });
  });

  // validate options...
  if (HIVES.indexOf(_hive) == -1)
    throw new Error('illegal hive specified.');

  if (!KEY_PATTERN.test(_key))
    throw new Error('illegal key specified.');

  Object.freeze(this);
}

util.inherits(Registry, Object);

/**
 * registry hive key LOCAL_MACHINE
 */
Registry.HKLM = HKLM;

/**
 * registry hive key CURRENT_USER
 */
Registry.HKCU = HKCU;

/**
 * registry hive key CLASSES_ROOT
 */
Registry.HKCR = HKCR;

/**
 * registry hive key USERS
 */
Registry.HKU = HKU;

/**
 * registry hive key CURRENT_CONFIG
 */
Registry.HKCC = HKCC;

/**
 * collection of available registry hive keys
 */
Registry.HIVES = HIVES;

/**
 * registry value type STRING
 */
Registry.REG_SZ = REG_SZ;

/**
 * registry value type MULTILINE_STRING
 */
Registry.REG_MULTI_SZ = REG_MULTI_SZ;

/**
 * registry value type EXPANDABLE_STRING
 */
Registry.REG_EXPAND_SZ = REG_EXPAND_SZ;

/**
 * registry value type DOUBLE_WORD
 */
Registry.REG_DWORD = REG_DWORD;

/**
 * registry value type QUAD_WORD
 */
Registry.REG_QWORD = REG_QWORD;

/**
 * registry value type BINARY
 */
Registry.REG_BINARY = REG_BINARY;

/**
 * registry value type UNKNOWN
 */
Registry.REG_NONE = REG_NONE;

/**
 * collection of available registry value types
 */
Registry.REG_TYPES = REG_TYPES;

/**
 * retrieve all values from this registry key
 */
Registry.prototype.values = function values (cb) {

  if (typeof cb !== 'function')
    throw new TypeError('must specify a callback');

  var args = [ 'QUERY', this.path ]
  ,   proc = spawn('REG', args, {
        cwd: undefined,
        env: process.env,
        stdio: [ 'ignore', 'pipe', 'ignore' ]
      })
  ,   buffer = ''
  ,   self = this

  proc.on('close', function (code) {

    if (code !== 0) {
      log('process exited with code ' + code);
      cb(new Error('process exited with code ' + code), null);
    } else {
      var items = []
      ,   result = []
      ,   lines = buffer.split('\n')
      ,   lineNumber = 0

      for (var line in lines) {
        lines[line] = lines[line].trim();
        if (lines[line].length > 0) {
          log(lines[line]);
          if (lineNumber != 0) {
            items.push(lines[line]);
          }
          ++lineNumber;
        }
      }

      for (var item in items) {

        var match = ITEM_PATTERN.exec(items[item])
        ,   name
        ,   type
        ,   value

        if (match) {
          name = match[1].trim();
          type = match[2].trim();
          value = match[3];
          result.push(new RegistryItem(self.host, self.hive, self.key, name, type, value));
        }
      }

      cb(null, result);

    }
  });

  proc.stdout.on('data', function (data) {
    buffer += data.toString();
  });

  return this;
};

/**
 * retrieve all subkeys from this registry key
 */
Registry.prototype.keys = function keys (cb) {

  if (typeof cb !== 'function')
    throw new TypeError('must specify a callback');

  var args = [ 'QUERY', this.path ]
  ,   proc = spawn('REG', args, {
        cwd: undefined,
        env: process.env,
        stdio: [ 'ignore', 'pipe', 'ignore' ]
      })
  ,   buffer = ''
  ,   self = this

  proc.on('close', function (code) {
    if (code !== 0) {
      log('process exited with code ' + code);
      cb(new Error('process exited with code ' + code), null);
    }
  });

  proc.stdout.on('data', function (data) {
    buffer += data.toString();
  });

  proc.stdout.on('end', function () {

    var items = []
    ,   result = []
    ,   lines = buffer.split('\n')

    for (var line in lines) {
      lines[line] = lines[line].trim();
      if (lines[line].length > 0) {
        log(lines[line]);
        items.push(lines[line]);
      }
    }

    for (var item in items) {

      var match = PATH_PATTERN.exec(items[item])
      ,   hive
      ,   key

      if (match) {
        hive = match[1];
        key  = match[2];
        if (key && (key !== self.key)) {
          result.push(new Registry({
            host: self.host,
            hive: self.hive,
            key:  key
          }));
        }
      }
    }

    cb(null, result);

  });

  return this;
};

/**
 * retrieve a named value from this registry key
 */
Registry.prototype.get = function get (name, cb) {

  if (typeof cb !== 'function')
    throw new TypeError('must specify a callback');

  var args = [ 'QUERY', this.path, '/v', name ]
  ,   proc = spawn('REG', args, {
        cwd: undefined,
        env: process.env,
        stdio: [ 'ignore', 'pipe', 'ignore' ]
      })
  ,   buffer = ''
  ,   self = this

  proc.on('close', function (code) {
    if (code !== 0) {
      log('process exited with code ' + code);
      cb(new Error('process exited with code ' + code), null);
    } else {
      var items = []
      ,   result = null
      ,   lines = buffer.split('\n')
      ,   lineNumber = 0

      for (var line in lines) {
        lines[line] = lines[line].trim();
        if (lines[line].length > 0) {
          log(lines[line]);
          if (lineNumber != 0) {
             items.push(lines[line]);
          }
          ++lineNumber;
        }
      }

      var item = items[0] || ''
      ,   match = ITEM_PATTERN.exec(item)
      ,   name
      ,   type
      ,   value

      if (match) {
        name = match[1].trim();
        type = match[2].trim();
        value = match[3];
        result = new RegistryItem(self.host, self.hive, self.key, name, type, value);
      }

      cb(null, result);
    }
  });

  proc.stdout.on('data', function (data) {
    buffer += data.toString();
  });

  return this;
};

/**
 * put a value into this registry key, overwrites existing value
 */
Registry.prototype.set = function set (name, type, value, cb) {

  if (typeof cb !== 'function')
    throw new TypeError('must specify a callback');

  if (REG_TYPES.indexOf(type) == -1)
    throw Error('illegal type specified.');
<<<<<<< HEAD

  var args = ['ADD', this.path, '/f', '/v', name, '/t', type, '/d', value]
  ,   proc = spawn('REG', args, {
=======
  
  var args = ['ADD', this.path];
  if (name == '')
    args.push('/ve');
  else
    args = args.concat(['/v', name]);
  
  args = args.concat(['/t', type, '/d', value, '/f']);

  var proc = spawn('REG', args, {
>>>>>>> c2921355
        cwd: undefined,
        env: process.env,
        stdio: [ 'ignore', 'pipe', 'ignore' ]
      })

  proc.on('close', function (code) {
    if (code !== 0) {
      log('process exited with code ' + code);
      cb(new Error('process exited with code ' + code));
    } else {
      cb(null);
    }
  });

  proc.stdout.on('data', function (data) {
    // simply discard output
    log(''+data);
  });

  return this;
};

/**
 * remove a named value from this registry key
 */
Registry.prototype.remove = function remove (name, cb) {

  if (typeof cb !== 'function')
    throw new TypeError('must specify a callback');

  var args = name ? ['DELETE', this.path, '/f', '/v', name] : ['DELETE', this.path, '/f', '/ve']
  ,   proc = spawn('REG', args, {
        cwd: undefined,
        env: process.env,
        stdio: [ 'ignore', 'pipe', 'ignore' ]
      })

  proc.on('close', function (code) {
    if (code !== 0) {
      log('process exited with code ' + code);
      cb(new Error('process exited with code ' + code));
    } else {
      cb(null);
    }
  });

  proc.stdout.on('data', function (data) {
    // simply discard output
    log(''+data);
  });

  return this;
};

/**
 * erase this registry key and it's contents
 */
Registry.prototype.erase = function erase (cb) {

  if (typeof cb !== 'function')
    throw new TypeError('must specify a callback');

  var args = ['DELETE', this.path, '/f', '/va']
  ,   proc = spawn('REG', args, {
        cwd: undefined,
        env: process.env,
        stdio: [ 'ignore', 'pipe', 'ignore' ]
      })

  proc.on('close', function (code) {
    if (code !== 0) {
      log('process exited with code ' + code);
      cb(new Error('process exited with code ' + code));
    } else {
      cb(null);
    }
  });

  proc.stdout.on('data', function (data) {
    // simply discard output
    log(''+data);
  });

  return this;
};

/**
 * create this registry key
 */
Registry.prototype.create = function create (cb) {

  if (typeof cb !== 'function')
    throw new TypeError('must specify a callback');

  var args = ['ADD', this.path]
  ,   proc = spawn('REG', args, {
        cwd: undefined,
        env: process.env,
        stdio: [ 'ignore', 'pipe', 'ignore' ]
      })

  proc.on('close', function (code) {
    if (code !== 0) {
      log('process exited with code ' + code);
      cb(new Error('process exited with code ' + code));
    } else {
      cb(null);
    }
  });

  proc.stdout.on('data', function (data) {
    // simply discard output
    log(''+data);
  });

  return this;
};

module.exports = Registry;

/* lock Registry class */
Object.freeze(Registry);
Object.freeze(Registry.prototype);<|MERGE_RESOLUTION|>--- conflicted
+++ resolved
@@ -392,11 +392,6 @@
 
   if (REG_TYPES.indexOf(type) == -1)
     throw Error('illegal type specified.');
-<<<<<<< HEAD
-
-  var args = ['ADD', this.path, '/f', '/v', name, '/t', type, '/d', value]
-  ,   proc = spawn('REG', args, {
-=======
   
   var args = ['ADD', this.path];
   if (name == '')
@@ -407,7 +402,6 @@
   args = args.concat(['/t', type, '/d', value, '/f']);
 
   var proc = spawn('REG', args, {
->>>>>>> c2921355
         cwd: undefined,
         env: process.env,
         stdio: [ 'ignore', 'pipe', 'ignore' ]
